#    @WARNING1@
#    @WARNING2@
#===============================================================================
# FILE: Makeoptions.in
#
# PURPOSE: Template for src/Makeoptions.  When 'configure' is run, a new
# Makeoptions will be created (overwriting the last) from this template.
#
# TO BY-PASS CONFIGURE: copy this file into Makeoptions, and edit by hand to
#   set the appropriate object files, compiler options, and library paths.
#
#-------------------  macro definitions  ---------------------------------------

MACHINE = default

#-------------------  default definitions  -------------------------------------

CC  = @CC@
LDR = @CC@
OPT = @COMPILER_OPTS@
CUSTLIBS =
MPIINC =
MPILIB =
FFTWLIB =
FFTWINC =
BLOCKINC = 
BLOCKLIB = 
CUSTLIBS = -ldl -lm -lgsl -lgslcblas

ifeq (@FFT_MODE@,FFT_ENABLED)
  BLOCKINC = -I fftsrc
  FFTWLIB = -L/usr/lib -lfftw3
  FFTWINC = -I/usr/include
endif

ifeq (@MPI_MODE@,MPI_PARALLEL)
  CC = mpicc 
  LDR = mpicc 
endif

#-------------------  compiler/library definitions  ----------------------------
# select using MACHINE=<name> in command line.  For example
#    ophir> make all MACHINE=ophir
# New machines can be added to ifeq blocks below.

ifeq ($(MACHINE),kraken)
  CC = cc
  LDR = cc
  OPT = -O3
else
ifeq ($(MACHINE),ophir)
  CC = /usr/peyton/intel/10.0/cce/bin/icc
  LDR = /usr/peyton/intel/10.0/cce/bin/icc
  OPT = -O3 -xW -ipo -i-static
  FFTWLIB = -L/scr1/lemaster/fftw-3.1.2/lib -lfftw3
  FFTWINC = -I/scr1/lemaster/fftw-3.1.2/include
else
ifeq ($(MACHINE),antares)
  CC  = icc
  LDR = icc
ifeq (@MPI_MODE@,MPI_PARALLEL)
  CC  = /usr/peyton/openmpi/bin/mpicc
  LDR  = /usr/peyton/openmpi/bin/mpicc
endif
  OPT = -O3 -g
  MPIINC = -I/usr/peyton/openmpi/include
  MPILIB = -L/usr/peyton/openmpi/lib -lmpi
  FFTWLIB = -L/usr/local/fftw/gcc/3.3.3/lib64 -lfftw3
  FFTWINC = -I/usr/local/fftw/gcc/3.3.3/include
else
ifeq ($(MACHINE),peyton-mpi)
  CC  = /usr/peyton/openmpi/bin/mpicc
  LDR = /usr/peyton/openmpi/bin/mpicc
  OPT = -O3 -g
  MPIINC = -I/usr/peyton/openmpi/include
  MPILIB = -L/usr/peyton/openmpi/lib -lmpi
  FFTWLIB = -L/scr0/lemaster/fftw-3.1.2/lib -lfftw3
  FFTWINC = -I/scr0/lemaster/fftw-3.1.2/include
else
ifeq ($(MACHINE),artemis)
  CC  = mpicc
  LDR = mpicc
  OPT = -O3 -xW -ipo -i-static
  MPIINC =
  MPILIB = -lmpi
  FFTWLIB = -L/opt/fftw3/lib64 -lfftw3
  FFTWINC = -I/opt/fftw3/include
else
ifeq ($(MACHINE),aether)
  CC  = mpicc
  LDR = mpicc
  OPT = -O3
  MPIINC = -I~/lam-7.1.4/include
  MPILIB = -L~/lam-7.1.4/lib
else
ifeq ($(MACHINE),zenith)
  CC  = mpicc
  LDR = mpicc
  OPT = -O3
  MPIINC = -I/opt/mpich2/intel/include
  MPILIB = -L/opt/mpich2/intel/lib -lmpich
  FFTWLIB = -L/usr/local/fftw3 -lfftw3
  FFTWINC = -I/usr/local/fftw3
else
ifeq ($(MACHINE),macosx)
  CC = gcc
  LDR = gcc
  OPT = -O3 
  FFTWLIB = -L/opt/local/lib -lfftw3
  FFTWINC = -I/opt/local/include
<<<<<<< HEAD
#else
#  abort Unsupported MACHINE=$(MACHINE)
=======
>>>>>>> 3c632559
endif
endif
endif
endif
endif
endif
endif
endif

ifeq (@MPI_MODE@,NO_MPI_PARALLEL)
  MPIINC = 
  MPILIB = 
endif
ifeq (@FFT_MODE@,NO_FFT)
  FFTWINC = 
  FFTWLIB = 
endif

CFLAGS = $(OPT) $(BLOCKINC) $(MPIINC) $(FFTWINC)
LIB = $(BLOCKLIB) $(MPILIB) $(FFTWLIB) $(CUSTLIBS)<|MERGE_RESOLUTION|>--- conflicted
+++ resolved
@@ -108,11 +108,6 @@
   OPT = -O3 
   FFTWLIB = -L/opt/local/lib -lfftw3
   FFTWINC = -I/opt/local/include
-<<<<<<< HEAD
-#else
-#  abort Unsupported MACHINE=$(MACHINE)
-=======
->>>>>>> 3c632559
 endif
 endif
 endif
